--- conflicted
+++ resolved
@@ -122,32 +122,18 @@
         }).is_some() {
             return None;
         }
-<<<<<<< HEAD
-        //println!("same file does not exist in Inode::create.");
-=======
->>>>>>> 67372ac8
         // create a new file
         // alloc a inode with an indirect block
         let new_inode_id = fs.alloc_inode();
         // initialize inode
         let (new_inode_block_id, new_inode_block_offset) 
             = fs.get_disk_inode_pos(new_inode_id);
-<<<<<<< HEAD
-        //println!("new_inode_id={} ({},{})", new_inode_id, new_inode_block_id, new_inode_block_offset);
-=======
->>>>>>> 67372ac8
         get_block_cache(
             new_inode_block_id as usize,
             Arc::clone(&self.block_device)
         ).lock().modify(new_inode_block_offset, |new_inode: &mut DiskInode| {
-<<<<<<< HEAD
-            new_inode.initialize(DiskInodeType::File, indirect1);
-        });
-        //println!("new inode has been initialized.");
-=======
             new_inode.initialize(DiskInodeType::File);
         });
->>>>>>> 67372ac8
         self.modify_disk_inode(|root_inode| {
             // append file in the dirent
             let file_count = (root_inode.size as usize) / DIRENT_SZ;
@@ -162,10 +148,6 @@
                 &self.block_device,
             );
         });
-<<<<<<< HEAD
-        //println!("new file has been inserted into root inode.");
-=======
->>>>>>> 67372ac8
         // release efs lock manually because we will acquire it again in Inode::new
         drop(fs);
         // return inode
@@ -215,13 +197,9 @@
     pub fn clear(&self) {
         let mut fs = self.fs.lock();
         self.modify_disk_inode(|disk_inode| {
-<<<<<<< HEAD
-            let data_blocks_dealloc = disk_inode.clear_size(&self.block_device);
-=======
             let size = disk_inode.size;
             let data_blocks_dealloc = disk_inode.clear_size(&self.block_device);
             assert!(data_blocks_dealloc.len() == DiskInode::total_blocks(size) as usize);
->>>>>>> 67372ac8
             for data_block in data_blocks_dealloc.into_iter() {
                 fs.dealloc_data(data_block);
             }
